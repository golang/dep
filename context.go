--- conflicted
+++ resolved
@@ -213,15 +213,11 @@
 // The second returned string indicates which GOPATH value was used.
 func (c *Ctx) SplitAbsoluteProjectRoot(path string) (string, error) {
 	srcprefix := filepath.Join(c.GOPATH, "src") + string(filepath.Separator)
-<<<<<<< HEAD
 	if fs.HasFilepathPrefix(path, srcprefix) {
-=======
-	if internal.HasFilepathPrefix(path, srcprefix) {
 		if len(path) <= len(srcprefix) {
 			return "", errors.New("dep does not currently support using $GOPATH/src as the project root.")
 		}
 
->>>>>>> 070b7619
 		// filepath.ToSlash because we're dealing with an import path now,
 		// not an fs path
 		return filepath.ToSlash(path[len(srcprefix):]), nil
