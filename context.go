// Copyright 2017 The Go Authors. All rights reserved.
// Use of this source code is governed by a BSD-style
// license that can be found in the LICENSE file.

package dep

import (
	"log"
	"os"
	"path/filepath"
	"runtime"

	"github.com/golang/dep/gps"
	"github.com/golang/dep/internal/fs"
	"github.com/pkg/errors"
)

// Ctx defines the supporting context of dep.
//
// A properly initialized Ctx has a GOPATH containing the project root and non-nil Loggers.
//
//	ctx := &dep.Ctx{
//		WorkingDir: GOPATH + "/src/project/root",
//		GOPATH: GOPATH,
//		Out: log.New(os.Stdout, "", 0),
//		Err: log.New(os.Stderr, "", 0),
//	}
//
// Ctx.DetectProjectGOPATH() helps with setting the containing GOPATH.
//
//	ctx.GOPATH, err := Ctx.DetectProjectGOPATH(project)
//	if err != nil {
//		// Could not determine which GOPATH to use for the project.
//	}
//
type Ctx struct {
	WorkingDir     string      // Where to execute.
	GOPATH         string      // Selected Go path, containing WorkingDir.
	GOPATHs        []string    // Other Go paths.
	Out, Err       *log.Logger // Required loggers.
	Verbose        bool        // Enables more verbose logging.
	DisableLocking bool        // When set, no lock file will be created to protect against simultaneous dep processes.
<<<<<<< HEAD
	Registry       gps.Registry
=======
	Cachedir       string      // Cache directory loaded from environment.
>>>>>>> 3a59b685
}

// SetPaths sets the WorkingDir and GOPATHs fields. If GOPATHs is empty, then
// the GOPATH environment variable (or the default GOPATH) is used instead.
func (c *Ctx) SetPaths(wd string, GOPATHs ...string) error {
	if wd == "" {
		return errors.New("cannot set Ctx.WorkingDir to an empty path")
	}
	c.WorkingDir = wd

	if len(GOPATHs) == 0 {
		GOPATH := os.Getenv("GOPATH")
		if GOPATH == "" {
			GOPATH = defaultGOPATH()
		}
		GOPATHs = filepath.SplitList(GOPATH)
	}

	c.GOPATHs = append(c.GOPATHs, GOPATHs...)

	return nil
}

// defaultGOPATH gets the default GOPATH that was added in 1.8
// copied from go/build/build.go
func defaultGOPATH() string {
	env := "HOME"
	if runtime.GOOS == "windows" {
		env = "USERPROFILE"
	} else if runtime.GOOS == "plan9" {
		env = "home"
	}
	if home := os.Getenv(env); home != "" {
		def := filepath.Join(home, "go")
		if def == runtime.GOROOT() {
			// Don't set the default GOPATH to GOROOT,
			// as that will trigger warnings from the go tool.
			return ""
		}
		return def
	}
	return ""
}

// SourceManager produces an instance of gps's built-in SourceManager
// initialized to log to the receiver's logger.
func (c *Ctx) SourceManager() (*gps.SourceMgr, error) {
	cachedir := c.Cachedir
	if cachedir == "" {
		// When `DEPCACHEDIR` isn't set in the env, use the default - `$GOPATH/pkg/dep`.
		cachedir = filepath.Join(c.GOPATH, "pkg", "dep")
		// Create the default cachedir if it does not exist.
		if err := os.MkdirAll(cachedir, 0777); err != nil {
			return nil, errors.Wrap(err, "failed to create default cache directory")
		}
	}

	return gps.NewSourceManager(gps.SourceManagerConfig{
		Cachedir:       cachedir,
		Logger:         c.Out,
		DisableLocking: c.DisableLocking,
		Registry:       c.Registry,
	})
}

// LoadProject starts from the current working directory and searches up the
// directory tree for a project root.  The search stops when a file with the name
// ManifestName (Gopkg.toml, by default) is located.
//
// The Project contains the parsed manifest as well as a parsed lock file, if
// present.  The import path is calculated as the remaining path segment
// below Ctx.GOPATH/src.
func (c *Ctx) LoadProject() (*Project, error) {
	root, err := findProjectRoot(c.WorkingDir)
	if err != nil {
		return nil, err
	}

	err = checkGopkgFilenames(root)
	if err != nil {
		return nil, err
	}

	p := new(Project)

	if err = p.SetRoot(root); err != nil {
		return nil, err
	}

	c.GOPATH, err = c.DetectProjectGOPATH(p)
	if err != nil {
		return nil, err
	}

	ip, err := c.ImportForAbs(p.AbsRoot)
	if err != nil {
		return nil, errors.Wrap(err, "root project import")
	}
	p.ImportRoot = gps.ProjectRoot(ip)

	mp := filepath.Join(p.AbsRoot, ManifestName)
	mf, err := os.Open(mp)
	if err != nil {
		if os.IsNotExist(err) {
			// TODO: list possible solutions? (dep init, cd $project)
			return nil, errors.Errorf("no %v found in project root %v", ManifestName, p.AbsRoot)
		}
		// Unable to read the manifest file
		return nil, err
	}
	defer mf.Close()

	var warns []error
	p.Manifest, warns, err = readManifest(mf)
	for _, warn := range warns {
		c.Err.Printf("dep: WARNING: %v\n", warn)
	}
	if err != nil {
		return nil, errors.Wrapf(err, "error while parsing %s", mp)
	}

	lp := filepath.Join(p.AbsRoot, LockName)
	lf, err := os.Open(lp)
	if err != nil {
		if os.IsNotExist(err) {
			// It's fine for the lock not to exist
			return p, nil
		}
		// But if a lock does exist and we can't open it, that's a problem
		return nil, errors.Wrapf(err, "could not open %s", lp)
	}
	defer lf.Close()

	p.Lock, err = readLock(lf)
	if err != nil {
		return nil, errors.Wrapf(err, "error while parsing %s", lp)
	}

	return p, nil
}

// DetectProjectGOPATH attempt to find the GOPATH containing the project.
//
//  If p.AbsRoot is not a symlink and is within a GOPATH, the GOPATH containing p.AbsRoot is returned.
//  If p.AbsRoot is a symlink and is not within any known GOPATH, the GOPATH containing p.ResolvedAbsRoot is returned.
//
// p.AbsRoot is assumed to be a symlink if it is not the same as p.ResolvedAbsRoot.
//
// DetectProjectGOPATH will return an error in the following cases:
//
//  If p.AbsRoot is not a symlink and is not within any known GOPATH.
//  If neither p.AbsRoot nor p.ResolvedAbsRoot are within a known GOPATH.
//  If both p.AbsRoot and p.ResolvedAbsRoot are within the same GOPATH.
//  If p.AbsRoot and p.ResolvedAbsRoot are each within a different GOPATH.
func (c *Ctx) DetectProjectGOPATH(p *Project) (string, error) {
	if p.AbsRoot == "" || p.ResolvedAbsRoot == "" {
		return "", errors.New("project AbsRoot and ResolvedAbsRoot must be set to detect GOPATH")
	}

	pGOPATH, perr := c.detectGOPATH(p.AbsRoot)

	// If p.AbsRoot is a not symlink, attempt to detect GOPATH for p.AbsRoot only.
	if equal, _ := fs.EquivalentPaths(p.AbsRoot, p.ResolvedAbsRoot); equal {
		return pGOPATH, perr
	}

	rGOPATH, rerr := c.detectGOPATH(p.ResolvedAbsRoot)

	// If detectGOPATH() failed for both p.AbsRoot and p.ResolvedAbsRoot, then both are not within any known GOPATHs.
	if perr != nil && rerr != nil {
		return "", errors.Errorf("both %s and %s are not within any known GOPATH", p.AbsRoot, p.ResolvedAbsRoot)
	}

	// If pGOPATH equals rGOPATH, then both are within the same GOPATH.
	if equal, _ := fs.EquivalentPaths(pGOPATH, rGOPATH); equal {
		return "", errors.Errorf("both %s and %s are in the same GOPATH %s", p.AbsRoot, p.ResolvedAbsRoot, pGOPATH)
	}

	if pGOPATH != "" && rGOPATH != "" {
		return "", errors.Errorf("%s and %s are both in different GOPATHs", p.AbsRoot, p.ResolvedAbsRoot)
	}

	// Otherwise, either the p.AbsRoot or p.ResolvedAbsRoot is within a GOPATH.
	if pGOPATH == "" {
		return rGOPATH, nil
	}

	return pGOPATH, nil
}

// detectGOPATH detects the GOPATH for a given path from ctx.GOPATHs.
func (c *Ctx) detectGOPATH(path string) (string, error) {
	for _, gp := range c.GOPATHs {
		isPrefix, err := fs.HasFilepathPrefix(path, gp)
		if err != nil {
			return "", errors.Wrap(err, "failed to detect GOPATH")
		}
		if isPrefix {
			return gp, nil
		}
	}
	return "", errors.Errorf("%s is not within a known GOPATH/src", path)
}

// ImportForAbs returns the import path for an absolute project path by trimming the
// `$GOPATH/src/` prefix.  Returns an error for paths equal to, or without this prefix.
func (c *Ctx) ImportForAbs(path string) (string, error) {
	srcprefix := filepath.Join(c.GOPATH, "src") + string(filepath.Separator)
	isPrefix, err := fs.HasFilepathPrefix(path, srcprefix)
	if err != nil {
		return "", errors.Wrap(err, "failed to find import path")
	}
	if isPrefix {
		if len(path) <= len(srcprefix) {
			return "", errors.New("dep does not currently support using GOPATH/src as the project root")
		}

		// filepath.ToSlash because we're dealing with an import path now,
		// not an fs path
		return filepath.ToSlash(path[len(srcprefix):]), nil
	}

	return "", errors.Errorf("%s is not within any GOPATH/src", path)
}

// AbsForImport returns the absolute path for the project root
// including the $GOPATH. This will not work with stdlib packages and the
// package directory needs to exist.
func (c *Ctx) AbsForImport(path string) (string, error) {
	posspath := filepath.Join(c.GOPATH, "src", path)
	dirOK, err := fs.IsDir(posspath)
	if err != nil {
		return "", errors.Wrapf(err, "checking if %s is a directory", posspath)
	}
	if !dirOK {
		return "", errors.Errorf("%s does not exist", posspath)
	}
	return posspath, nil
}

// ValidateParams ensure that solving can be completed with the specified params.
func (c *Ctx) ValidateParams(sm gps.SourceManager, params gps.SolveParameters) error {
	err := gps.ValidateParams(params, sm)
	if err != nil {
		if deduceErrs, ok := err.(gps.DeductionErrs); ok {
			c.Err.Println("The following errors occurred while deducing packages:")
			for ip, dErr := range deduceErrs {
				c.Err.Printf("  * \"%s\": %s", ip, dErr)
			}
			c.Err.Println()
		}
	}

	return errors.Wrap(err, "validateParams")
}<|MERGE_RESOLUTION|>--- conflicted
+++ resolved
@@ -40,11 +40,8 @@
 	Out, Err       *log.Logger // Required loggers.
 	Verbose        bool        // Enables more verbose logging.
 	DisableLocking bool        // When set, no lock file will be created to protect against simultaneous dep processes.
-<<<<<<< HEAD
+	Cachedir       string      // Cache directory loaded from environment.
 	Registry       gps.Registry
-=======
-	Cachedir       string      // Cache directory loaded from environment.
->>>>>>> 3a59b685
 }
 
 // SetPaths sets the WorkingDir and GOPATHs fields. If GOPATHs is empty, then
