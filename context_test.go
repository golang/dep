--- conflicted
+++ resolved
@@ -7,10 +7,7 @@
 import (
 	"os"
 	"path/filepath"
-<<<<<<< HEAD
-=======
 	"runtime"
->>>>>>> ccd6d039
 	"strings"
 	"testing"
 	"unicode"
