--- conflicted
+++ resolved
@@ -11,11 +11,8 @@
 	"io/ioutil"
 	"os"
 	"path/filepath"
-<<<<<<< HEAD
 	"strings"
-=======
 	"regexp"
->>>>>>> a6fea761
 	"testing"
 )
 
@@ -26,20 +23,13 @@
 // IntegrationTestCase manages a test case directory structure and content
 type IntegrationTestCase struct {
 	t             *testing.T
-<<<<<<< HEAD
-	Name          string
-	RootPath      string
-	InitialPath   string
-	FinalPath     string
-	ErrorExpected string            `json:"error-expected"`
-=======
 	name          string
 	rootPath      string
 	initialPath   string
 	finalPath     string
->>>>>>> a6fea761
 	Commands      [][]string        `json:"commands"`
-	GopathInitial map[string]string `json:"gopath-initial"`
+	ErrorExpected string            `json:"error-expected"`
+  GopathInitial map[string]string `json:"gopath-initial"`
 	VendorInitial map[string]string `json:"vendor-initial"`
 	VendorFinal   []string          `json:"vendor-final"`
 }
@@ -68,7 +58,6 @@
 	return n
 }
 
-<<<<<<< HEAD
 // CompareError compares expected error to error recived.
 func (tc *IntegrationTestCase) CompareError(err error, stderr string) {
 	if err == nil {
@@ -89,7 +78,6 @@
 	}
 }
 
-=======
 var jsonNils *regexp.Regexp = regexp.MustCompile(`.*: null,.*\r?\n`)
 var jsonCmds *regexp.Regexp = regexp.MustCompile(`(?s)  "commands": \[(.*)  ],`)
 var jsonInds *regexp.Regexp = regexp.MustCompile(`(?s)\s*\n\s*`)
@@ -119,7 +107,6 @@
 	return tc.initialPath
 }
 
->>>>>>> a6fea761
 func (tc *IntegrationTestCase) CompareFile(goldenPath, working string) {
 	golden := filepath.Join(tc.finalPath, goldenPath)
 
