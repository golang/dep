# v0.3.2 (Unreleased)

NEW FEATURES:

<<<<<<< HEAD
* Wildcard ignore support. (#1156)
=======
* Disable SourceManager lock by setting `DEPNOLOCK` environment variable.
(#1206)
>>>>>>> 07298e26

BUG FIXES:

* gps: Fix case mismatch error with multiple dependers. (#1233)
* Skip broken `vendor` symlink rather than returning an error. (#1191)
* Fix `status` shows incorrect reason for lock mismatch when ignoring packages.
(#1216)

IMPROVEMENTS:

* Allow `dep ensure -add` and `-update` when lock is out-of-sync. (#1225)
* gps: vcs: Dedupe git version list (#1212)
* gps: Add prune functions to gps. (#1020)
* gps: Skip broken vendor symlinks. (#1191)
* `dep ensure -add` now concurrently fetches the source and adds the projects.
(#1218)
* File name case check is now performed on `Gopkg.toml` and `Gopkg.lock`.
(#1114)
* gps: gps now supports pruning. (#1020)
* `dep ensure -update` now concurrently validates the passed project arguments.
Improving performance when updating dependencies with `-update`. (#1175)
* `dep status` now concurrently fetches repo info. Improving status performance.
(#1135)
* gps: Add SourceURLsForPath() to SourceManager. (#1166)
* gps: Include output in error. (#1180)

WIP:

* gps: Process canonical import paths. (#1017)
* gps: Persistent cache. (#1127, #1215)


# v0.3.1

* gps: Add satisfiability check for case variants (#1079)
* Validate Project Roots in manifest (#1116)
* gps: Properly separate sources for different gopkg.in versions & github
(#1132)
* gps: Add persistent BoltDB cache (#1098)
* gps: Increase default subcommand timeout to 30s (#1087)
* Fix importer [issue](https://github.com/golang/dep/issues/939) where the
importer would drop the imported version of a project (#1100)
* Import analyzer now always uses the same name, fixing the lock mismatch
immediately after dep init issue (#1099)
* Add support for importing from [govend](https://github.com/govend/govend)
(#1040) and [LK4D4/vndr](https://github.com/LK4D4/vndr) (#978) based projects 
* gps: gps no longer assumes that every git repo has a HEAD (#1053)
* `os.Chmod` failures on Windows due to long path length has been fixed (#925)
* Add `version` command (#996)
* Drop support for building with go1.7 (#714)
* gps: Parse abbreviated git revisions (#1027)
* gps: Parallelize writing dep tree (#1021)
* `status` now shows the progress in verbose mode (#1009, #1037)
* Fix empty `Constraint` and `Version` in `status` json output (#976)
* `status` table output now shows override constraints (#918)
* gps: Display warning message every 15 seconds when lockfile is busy (#958)
* gps: Hashing directory tree and tree verification (#959)
* `ensure` now has `-vendor-only` mode to populate vendor/ without updating
Gopkg.lock (#954)
* Use fork of Masterminds/semver until
Masterminds/semver [issue#59](https://github.com/Masterminds/semver/issues/59)
is fixed upstream (#938)
* gps: Ensure packages are deducible before attempting to solve (#697)<|MERGE_RESOLUTION|>--- conflicted
+++ resolved
@@ -2,12 +2,9 @@
 
 NEW FEATURES:
 
-<<<<<<< HEAD
 * Wildcard ignore support. (#1156)
-=======
 * Disable SourceManager lock by setting `DEPNOLOCK` environment variable.
 (#1206)
->>>>>>> 07298e26
 
 BUG FIXES:
 
