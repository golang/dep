--- conflicted
+++ resolved
@@ -25,22 +25,16 @@
   - npm install -g codeclimate-test-reporter
 script:
   - go build -v ./cmd/dep
-<<<<<<< HEAD
   - go vet $PKGS
   # TODO (kris-nova) remove the ignore flag once we can refactor the code causing problems
   - staticcheck -ignore='github.com/golang/dep/cmd/dep/status.go:SA4010' $PKGS
   - ./hack/validate-gofmt.bash
   - ./hack/validate-vendor.bash
   - gosimple $PKGS
-  - go test -race $PKGS
+  #- go test -race $PKGS
   - go build ./hack/licenseok
-=======
-  - staticcheck $PKGS
-  - gosimple $PKGS
   - set -e; for pkg in $PKGS; do go test -race -coverprofile=profile.out -covermode=atomic $pkg; if [[ -f profile.out ]]; then cat profile.out >> coverage.txt; rm profile.out; fi; done
-  - go build ./hack/licenseok
   - find . -path ./vendor -prune -o -type f -name "*.go" -printf '%P\n' | xargs ./licenseok
   - ./hack/validate-vendor.bash
 after_success:
-  - codeclimate-test-reporter < coverage.txt
->>>>>>> 7948c8a8
+  - codeclimate-test-reporter < coverage.txt