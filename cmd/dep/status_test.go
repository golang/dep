--- conflicted
+++ resolved
@@ -858,7 +858,6 @@
 	}
 }
 
-<<<<<<< HEAD
 func TestStatusMissing(t *testing.T) {
 
 	cases := []struct {
@@ -995,8 +994,8 @@
 			}
 		})
 	}
-
-=======
+}
+
 func execStatusTemplate(w io.Writer, format string, data interface{}) error {
 	tpl, err := parseStatusTemplate(format)
 	if err != nil {
@@ -1125,5 +1124,4 @@
 			}
 		})
 	}
->>>>>>> 1208520f
 }