// Copyright 2016 The Go Authors. All rights reserved.
// Use of this source code is governed by a BSD-style
// license that can be found in the LICENSE file.

package main

import (
	"context"
	"flag"
	"log"
	"os"
	"path/filepath"
	"time"

	"github.com/golang/dep"
	"github.com/golang/dep/gps"
	"github.com/golang/dep/internal/fs"
	"github.com/pkg/errors"
)

const initShortHelp = `Set up a new Go project, or migrate an existing one`
const initLongHelp = `
Initialize the project at filepath root by parsing its dependencies, writing
manifest and lock files, and vendoring the dependencies. If root isn't
specified, use the current directory.

When configuration for another dependency management tool is detected, it is
imported into the initial manifest and lock. Use the -skip-tools flag to
disable this behavior. The following external tools are supported:
glide, godep, vndr, govend, gb, gvt, govendor, glock.

Any dependencies that are not constrained by external configuration use the
GOPATH analysis below.

By default, the dependencies are resolved over the network. A version will be
selected from the versions available from the upstream source per the following
algorithm:

 - Tags conforming to semver (sorted by semver rules)
 - Default branch(es) (sorted lexicographically)
 - Non-semver tags (sorted lexicographically)

An alternate mode can be activated by passing -gopath. In this mode, the version
of each dependency will reflect the current state of the GOPATH. If a dependency
doesn't exist in the GOPATH, a version will be selected based on the above
network version selection algorithm.

A Gopkg.toml file will be written with inferred version constraints for all
direct dependencies. Gopkg.lock will be written with precise versions, and
vendor/ will be populated with the precise versions written to Gopkg.lock.
`

func (cmd *initCommand) Name() string      { return "init" }
func (cmd *initCommand) Args() string      { return "[root]" }
func (cmd *initCommand) ShortHelp() string { return initShortHelp }
func (cmd *initCommand) LongHelp() string  { return initLongHelp }
func (cmd *initCommand) Hidden() bool      { return false }

func (cmd *initCommand) Register(fs *flag.FlagSet) {
	fs.BoolVar(&cmd.noExamples, "no-examples", false, "don't include example in Gopkg.toml")
	fs.BoolVar(&cmd.skipTools, "skip-tools", false, "skip importing configuration from other dependency managers")
	fs.BoolVar(&cmd.gopath, "gopath", false, "search in GOPATH for dependencies")
}

type initCommand struct {
	noExamples bool
	skipTools  bool
	gopath     bool
}

func (cmd *initCommand) Run(ctx *dep.Ctx, args []string) error {
	if len(args) > 1 {
		return errors.Errorf("too many args (%d)", len(args))
	}

	var root string
	if len(args) <= 0 {
		root = ctx.WorkingDir
	} else {
		root = args[0]
		if !filepath.IsAbs(args[0]) {
			root = filepath.Join(ctx.WorkingDir, args[0])
		}
		if err := os.MkdirAll(root, os.FileMode(0777)); err != nil {
			return errors.Wrapf(err, "init failed: unable to create a directory at %s", root)
		}
	}

	p, err := cmd.establishProjectAt(root, ctx)
	if err != nil {
		return err
	}
<<<<<<< HEAD
	if mok {
		return errors.Errorf("manifest already exists: %s", mf)
	}
	// Manifest file does not exist.

	lok, err := fs.IsRegular(lf)
	if err != nil {
		return err
	}
	if lok {
		return errors.Errorf("invalid state: manifest %q does not exist, but lock %q does", mf, lf)
	}

	ip, err := ctx.ImportPathForProject(p)
	if err != nil {
		return errors.Wrap(err, "failed to determine import path for project")
	}
	p.ImportRoot = gps.ProjectRoot(ip)
=======
>>>>>>> b0a2e0f3

	sm, err := ctx.SourceManager()
	if err != nil {
		return errors.Wrap(err, "init failed: unable to create a source manager")
	}
	sm.UseDefaultSignalHandling()
	defer sm.Release()

	if ctx.Verbose {
		ctx.Out.Println("Getting direct dependencies...")
	}

	ptree, directDeps, err := p.GetDirectDependencyNames(sm)
	if err != nil {
		return errors.Wrap(err, "init failed: unable to determine direct dependencies")
	}
	if ctx.Verbose {
		ctx.Out.Printf("Checked %d directories for packages.\nFound %d direct dependencies.\n", len(ptree.Packages), len(directDeps))
	}

	// Initialize with imported data, then fill in the gaps using the GOPATH
	rootAnalyzer := newRootAnalyzer(cmd.skipTools, ctx, directDeps, sm)
	p.Manifest, p.Lock, err = rootAnalyzer.InitializeRootManifestAndLock(root, p.ImportRoot)
	if err != nil {
		return errors.Wrap(err, "init failed: unable to prepare an initial manifest and lock for the solver")
	}

	// Set default prune options for go-tests and unused-packages
	p.Manifest.PruneOptions.DefaultOptions = gps.PruneNestedVendorDirs | gps.PruneGoTestFiles | gps.PruneUnusedPackages

	if cmd.gopath {
		gs := newGopathScanner(ctx, directDeps, sm)
		err = gs.InitializeRootManifestAndLock(p.Manifest, p.Lock)
		if err != nil {
			return errors.Wrap(err, "init failed: unable to scan the GOPATH for dependencies")
		}
	}

	rootAnalyzer.skipTools = true // Don't import external config during solve for now
	copyLock := *p.Lock           // Copy lock before solving. Use this to separate new lock projects from solved lock

	params := gps.SolveParameters{
		RootDir:         root,
		RootPackageTree: ptree,
		Manifest:        p.Manifest,
		Lock:            p.Lock,
		ProjectAnalyzer: rootAnalyzer,
	}

	if ctx.Verbose {
		params.TraceLogger = ctx.Err
	}

	if err := ctx.ValidateParams(sm, params); err != nil {
		return errors.Wrapf(err, "init failed: validation of solve parameters failed")
	}

	s, err := gps.Prepare(params, sm)
	if err != nil {
		return errors.Wrap(err, "init failed: unable to prepare the solver")
	}

	soln, err := s.Solve(context.TODO())
	if err != nil {
		err = handleAllTheFailuresOfTheWorld(err)
		return errors.Wrap(err, "init failed: unable to solve the dependency graph")
	}
	p.Lock = dep.LockFromSolution(soln)

	rootAnalyzer.FinalizeRootManifestAndLock(p.Manifest, p.Lock, copyLock)

	// Run gps.Prepare with appropriate constraint solutions from solve run
	// to generate the final lock memo.
	s, err = gps.Prepare(params, sm)
	if err != nil {
		return errors.Wrap(err, "init failed: unable to recalculate the lock digest")
	}

	p.Lock.SolveMeta.InputsDigest = s.HashInputs()

	// Pass timestamp (yyyyMMddHHmmss format) as suffix to backup name.
	vendorbak, err := dep.BackupVendor(filepath.Join(root, "vendor"), time.Now().Format("20060102150405"))
	if err != nil {
		return errors.Wrap(err, "init failed: first backup vendor/, delete it, and then retry the previous command: failed to backup existing vendor directory")
	}
	if vendorbak != "" {
		ctx.Err.Printf("Old vendor backed up to %v", vendorbak)
	}

	sw, err := dep.NewSafeWriter(p.Manifest, nil, p.Lock, dep.VendorAlways, p.Manifest.PruneOptions)
	if err != nil {
		return errors.Wrap(err, "init failed: unable to create a SafeWriter")
	}

	var logger *log.Logger
	if ctx.Verbose {
		logger = ctx.Err
	}
	if err := sw.Write(root, sm, !cmd.noExamples, logger); err != nil {
		return errors.Wrap(err, "init failed: unable to write the manifest, lock and vendor directory to disk")
	}

	return nil
}

// establishProjectAt attempts to set up the provided path as the root for the
// project to be created.
//
// It checks for being within a GOPATH, that there is no pre-existing manifest
// and lock, and that we can successfully infer the root import path from
// GOPATH.
//
// If successful, it returns a dep.Project, ready for further use.
func (cmd *initCommand) establishProjectAt(root string, ctx *dep.Ctx) (*dep.Project, error) {
	var err error
	p := new(dep.Project)
	if err = p.SetRoot(root); err != nil {
		return nil, errors.Wrapf(err, "init failed: unable to set the root project to %s", root)
	}

	ctx.GOPATH, err = ctx.DetectProjectGOPATH(p)
	if err != nil {
		return nil, errors.Wrapf(err, "init failed: unable to detect the containing GOPATH")
	}

	mf := filepath.Join(root, dep.ManifestName)
	lf := filepath.Join(root, dep.LockName)

	mok, err := fs.IsRegular(mf)
	if err != nil {
		return nil, errors.Wrapf(err, "init failed: unable to check for an existing manifest at %s", mf)
	}
	if mok {
		return nil, errors.Errorf("init aborted: manifest already exists at %s", mf)
	}

	lok, err := fs.IsRegular(lf)
	if err != nil {
		return nil, errors.Wrapf(err, "init failed: unable to check for an existing lock at %s", lf)
	}
	if lok {
		return nil, errors.Errorf("invalid aborted: lock already exists at %s", lf)
	}

	ip, err := ctx.ImportForAbs(root)
	if err != nil {
		return nil, errors.Wrapf(err, "init failed: unable to determine the import path for the root project %s", root)
	}
	p.ImportRoot = gps.ProjectRoot(ip)

	return p, nil
}<|MERGE_RESOLUTION|>--- conflicted
+++ resolved
@@ -90,27 +90,6 @@
 	if err != nil {
 		return err
 	}
-<<<<<<< HEAD
-	if mok {
-		return errors.Errorf("manifest already exists: %s", mf)
-	}
-	// Manifest file does not exist.
-
-	lok, err := fs.IsRegular(lf)
-	if err != nil {
-		return err
-	}
-	if lok {
-		return errors.Errorf("invalid state: manifest %q does not exist, but lock %q does", mf, lf)
-	}
-
-	ip, err := ctx.ImportPathForProject(p)
-	if err != nil {
-		return errors.Wrap(err, "failed to determine import path for project")
-	}
-	p.ImportRoot = gps.ProjectRoot(ip)
-=======
->>>>>>> b0a2e0f3
 
 	sm, err := ctx.SourceManager()
 	if err != nil {
@@ -255,7 +234,7 @@
 		return nil, errors.Errorf("invalid aborted: lock already exists at %s", lf)
 	}
 
-	ip, err := ctx.ImportForAbs(root)
+	ip, err := ctx.ImportPathForProject(p)
 	if err != nil {
 		return nil, errors.Wrapf(err, "init failed: unable to determine the import path for the root project %s", root)
 	}
