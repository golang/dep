--- conflicted
+++ resolved
@@ -248,11 +248,7 @@
 	MissingPackages []string
 }
 
-<<<<<<< HEAD
-func runStatusAll(loggers *Loggers, out outputter, p *dep.Project, sm *gps.SourceMgr) error {
-=======
-func runStatusAll(out outputter, p *dep.Project, sm gps.SourceManager) error {
->>>>>>> c3d0bf27
+func runStatusAll(loggers *Loggers, out outputter, p *dep.Project, sm gps.SourceManager) error {
 	if p.Lock == nil {
 		// TODO if we have no lock file, do...other stuff
 		return nil
@@ -273,14 +269,8 @@
 		Manifest:        p.Manifest,
 		// Locks aren't a part of the input hash check, so we can omit it.
 	}
-<<<<<<< HEAD
 	if loggers.Verbose {
-		params.Trace = true
 		params.TraceLogger = loggers.Err
-=======
-	if *verbose {
-		params.TraceLogger = log.New(os.Stderr, "", 0)
->>>>>>> c3d0bf27
 	}
 
 	s, err := gps.Prepare(params, sm)
