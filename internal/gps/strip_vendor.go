// Copyright 2017 The Go Authors. All rights reserved.
// Use of this source code is governed by a BSD-style
// license that can be found in the LICENSE file.

//+build !windows

package gps

import (
	"os"
	"path/filepath"
)

func stripVendor(path string, info os.FileInfo, err error) error {
	if err != nil {
		return err
	}

	// Skip anything not named vendor
	if info.Name() != "vendor" {
		return nil
	}

	// If the file is a symlink to a directory, delete the symlink.
	if (info.Mode() & os.ModeSymlink) != 0 {
		realInfo, err := os.Stat(path)
		if err != nil {
			return err
		}
<<<<<<< HEAD

		if (info.Mode() & os.ModeSymlink) != 0 {
			if realInfo, err := os.Stat(path); err == nil && realInfo.IsDir() {
				return os.Remove(path)
			}
=======
		if realInfo.IsDir() {
			return os.Remove(path)
>>>>>>> 7148ffc6
		}
	}

	if info.IsDir() {
		if err := os.RemoveAll(path); err != nil {
			return err
		}
		return filepath.SkipDir
	}

	return nil
}<|MERGE_RESOLUTION|>--- conflicted
+++ resolved
@@ -21,22 +21,10 @@
 		return nil
 	}
 
-	// If the file is a symlink to a directory, delete the symlink.
-	if (info.Mode() & os.ModeSymlink) != 0 {
-		realInfo, err := os.Stat(path)
-		if err != nil {
-			return err
-		}
-<<<<<<< HEAD
-
-		if (info.Mode() & os.ModeSymlink) != 0 {
-			if realInfo, err := os.Stat(path); err == nil && realInfo.IsDir() {
-				return os.Remove(path)
-			}
-=======
-		if realInfo.IsDir() {
+  // If the file is a symlink to a directory, delete the symlink.
+  if (info.Mode() & os.ModeSymlink) != 0 {
+		if realInfo, err := os.Stat(path); err == nil && realInfo.IsDir() {
 			return os.Remove(path)
->>>>>>> 7148ffc6
 		}
 	}
 
